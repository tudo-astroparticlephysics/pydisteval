# -*- coding:utf-8 -*-

"""
Collection of methods to visualize the results of disteval functions
"""
import numpy as np
from matplotlib import pyplot as plt
<<<<<<< HEAD


def visualize_feature_importance_mad(return_list,
                                     X_names,
                                     annoting_text='auto',
                                     manual_x_lims=None,
                                     save_path=None,
                                     fig_size=(12, 10)):
    """Function visualizing the output of the
    disteval.evaluation.feature_importance_mad(_majority). It plots
    a histogram for the feature importances with a rug plot.
    Removed features are marked and can be labeled.
=======
from matplotlib import gridspec


def visualize_roc_curve_equivalence_test(return_list,
                                         name_a='Reference',
                                         name_b='Test',
                                         save_path='./roc_equivalence.png'):
    """Function visualizing the output of the
    disteval.evaluation.roc_curve_equivalence_ks_test function. It makes
    plots for the ROC curve and the TPR/FPR. It also marks the
    'operation points'.
>>>>>>> 0b19e674

    Parameters
    ----------
    return_list: list
<<<<<<< HEAD
        List of all returns from the feature_importance_mad or
        feature_importance_mad_majority function.

    X_names: list of strings
        Name of the columns of X.

    annoting_text: [True, False, 'auto'], optional (default=True)
        Whether the names of the removed features should be plotted.
        If 'auto' the x_lims are autoscaled to try to fit in all the
        names and the names are only printed if 10 or less features
        are removed.

    manual_x_lims: array-like, shape=(2), optional (default=None)
        Array with x limits. Useful if the names of the removed features
        doesn't fit on the figure.
=======
        List of all returns from the roc_curve_equivalence_ks_test
        function.

    name_a: string, default=('Reference'), optional
        Name of the component passed as 'a' to
        roc_curve_equivalence_ks_test.

    y_true : numpy.array, shape=(n_samples_a)
        Name of the component passed as 'b' to
        roc_curve_equivalence_ks_test.
>>>>>>> 0b19e674

    save_path : None or string, default=./roc_equivalence.png', optional
        Path under which the plot should be saved. If None only the
        figure and the axes are returned. If 'show' plt.show() is called.

<<<<<<< HEAD
    fig_size : array-like, shape=(2), optional (default=(8,10))
        Size of the figure.

=======
>>>>>>> 0b19e674
    Returns
    -------
    fig: matplotlib.figure
        The created figure.

<<<<<<< HEAD
    ax: matplotlib.axis
        The created axis.
    """
    fig, ax = plt.subplots(figsize=fig_size)
    kept = return_list[0]
    feature_importance = return_list[1]
    ax.hist(feature_importance, bins=30)
    for x_i in feature_importance[kept]:
        ax.axvline(x_i, 0, 0.05, linewidth=0.3, color='k')

    y_lims = ax.get_ylim()
    x_lims = ax.get_xlim()
    dx = (x_lims[1] - x_lims[0]) * 0.01
    dy = (y_lims[1] - y_lims[0]) * 0.02
    length = (y_lims[1] - y_lims[0]) * 0.08
    y_0 = y_lims[0] + (y_lims[1] - y_lims[0]) * 0.05
    n_removed = sum(~kept)
    if isinstance(annoting_text, bool):
        if annoting_text:
            do_text = True
        else:
            do_text = False
    else:
        if n_removed <= 10:
            do_text = True
            ax.set_xlim(x_lims[0], x_lims[1] + (x_lims[1] - x_lims[0]) * 0.25)
        else:
            do_text = False
    removed_names = [name_i for name_i, kept_i in zip(X_names, kept)
                     if not kept_i]
    removed_x = feature_importance[~kept]
    order = np.argsort(feature_importance[~kept])[::-1]
    for i, idx in enumerate(order):
        x_i = removed_x[idx]
        ax.axvline(x_i, 0, 0.05, linewidth=0.3, color='r', zorder=3)
        if do_text:
            ax.annotate(removed_names[idx],
                        xy=(x_i, y_0),
                        xytext=(x_i + dx, y_0 + length + i * dy),
                        arrowprops=dict(facecolor='0.6',
                                        edgecolor='0.6',
                                        shrink=0.05),
                        size=10,
                        family='monospace',
                        color='0.6')

    ax.set_ylabel('Number of Features')
    ax.set_xlabel('Feature Importance')
    if manual_x_lims is not None:
        ax.set_xlim(manual_x_lims)
    if save_path == 'show':
        plt.show()
    elif save_path is not None:
        fig.savefig(save_path)
    return fig, ax
=======
    axes: list of matplotlib.axis (len=3)
        The created axes.
    """

    op_point_n = return_list[1]
    op_point_p = return_list[2]
    fpr_a_full = return_list[3]
    tpr_a_full = return_list[4]
    fpr_b_full = return_list[5]
    tpr_b_full = return_list[6]
    thresholds = return_list[7]
    fig = plt.figure(figsize=(8, 10))

    gs1 = gridspec.GridSpec(1, 1)
    gs1.update(left=0.1, right=0.9, top=0.98, bottom=0.40)
    ax1 = plt.subplot(gs1[:, :])

    gs2 = gridspec.GridSpec(2, 1)
    gs2.update(left=0.1, right=0.90, top=0.32, bottom=0.1, hspace=0.15)
    ax3 = plt.subplot(gs2[1, :])
    ax2 = plt.subplot(gs2[0, :])

    ax1.plot(fpr_a_full, tpr_a_full, 'r-', label=name_a)
    ax1.plot(fpr_b_full, tpr_b_full, 'k--', label=name_b)
    ax1.plot(op_point_n[0, :], op_point_n[1, :], 'bo')
    ax1.plot(op_point_p[0, :], op_point_p[1, :], 'gx')
    ax1.set_ylabel('True Positive Rate (TPR)')
    ax1.set_xlabel('False Positive Rate (FPR)')
    ax1.legend(loc=4)

    D_n = np.absolute(fpr_a_full - fpr_b_full)
    D_p = np.absolute(tpr_a_full - tpr_b_full)

    idx_max_n = np.argmax(D_n)
    idx_max_p = np.argmax(D_p)

    ax2.plot([thresholds[idx_max_n], thresholds[idx_max_n]],
             [fpr_a_full[idx_max_n], fpr_b_full[idx_max_n]],
             ls='-',
             color='0.5')
    ax2.plot(thresholds, fpr_a_full, 'r-')
    ax2.plot(thresholds, fpr_b_full, 'k--')

    ax2.plot([thresholds[idx_max_n], thresholds[idx_max_n]],
             [fpr_a_full[idx_max_n], fpr_b_full[idx_max_n]], 'bo')
    ax2.set_ylabel('FPR')
    ax2.set_ylim([0., 1.05])
    ax2.set_xlim([0., 1.])
    ax2.set_xticklabels([])

    ax3.plot([thresholds[idx_max_p], thresholds[idx_max_p]],
             [tpr_a_full[idx_max_p], tpr_b_full[idx_max_p]],
             ls='-',
             color='0.5')
    ax3.plot(thresholds, tpr_a_full, 'r-')
    ax3.plot(thresholds, tpr_b_full, 'k--')

    ax3.plot([thresholds[idx_max_p], thresholds[idx_max_p]],
             [tpr_a_full[idx_max_p], tpr_b_full[idx_max_p]], 'gx')
    ax3.set_ylabel('TPR')
    ax3.set_ylim([0., 1.05])
    ax3.set_xlim([0., 1.])
    ax3.set_xlabel('Threshold')
    if save_path == 'show':
        plt.show()
    elif save_path is not None:
        plt.savefig(save_path)
    return fig, (ax1, ax2, ax3)
>>>>>>> 0b19e674
<|MERGE_RESOLUTION|>--- conflicted
+++ resolved
@@ -5,20 +5,6 @@
 """
 import numpy as np
 from matplotlib import pyplot as plt
-<<<<<<< HEAD
-
-
-def visualize_feature_importance_mad(return_list,
-                                     X_names,
-                                     annoting_text='auto',
-                                     manual_x_lims=None,
-                                     save_path=None,
-                                     fig_size=(12, 10)):
-    """Function visualizing the output of the
-    disteval.evaluation.feature_importance_mad(_majority). It plots
-    a histogram for the feature importances with a rug plot.
-    Removed features are marked and can be labeled.
-=======
 from matplotlib import gridspec
 
 
@@ -30,28 +16,10 @@
     disteval.evaluation.roc_curve_equivalence_ks_test function. It makes
     plots for the ROC curve and the TPR/FPR. It also marks the
     'operation points'.
->>>>>>> 0b19e674
 
     Parameters
     ----------
     return_list: list
-<<<<<<< HEAD
-        List of all returns from the feature_importance_mad or
-        feature_importance_mad_majority function.
-
-    X_names: list of strings
-        Name of the columns of X.
-
-    annoting_text: [True, False, 'auto'], optional (default=True)
-        Whether the names of the removed features should be plotted.
-        If 'auto' the x_lims are autoscaled to try to fit in all the
-        names and the names are only printed if 10 or less features
-        are removed.
-
-    manual_x_lims: array-like, shape=(2), optional (default=None)
-        Array with x limits. Useful if the names of the removed features
-        doesn't fit on the figure.
-=======
         List of all returns from the roc_curve_equivalence_ks_test
         function.
 
@@ -62,80 +30,16 @@
     y_true : numpy.array, shape=(n_samples_a)
         Name of the component passed as 'b' to
         roc_curve_equivalence_ks_test.
->>>>>>> 0b19e674
 
     save_path : None or string, default=./roc_equivalence.png', optional
         Path under which the plot should be saved. If None only the
         figure and the axes are returned. If 'show' plt.show() is called.
 
-<<<<<<< HEAD
-    fig_size : array-like, shape=(2), optional (default=(8,10))
-        Size of the figure.
-
-=======
->>>>>>> 0b19e674
     Returns
     -------
     fig: matplotlib.figure
         The created figure.
 
-<<<<<<< HEAD
-    ax: matplotlib.axis
-        The created axis.
-    """
-    fig, ax = plt.subplots(figsize=fig_size)
-    kept = return_list[0]
-    feature_importance = return_list[1]
-    ax.hist(feature_importance, bins=30)
-    for x_i in feature_importance[kept]:
-        ax.axvline(x_i, 0, 0.05, linewidth=0.3, color='k')
-
-    y_lims = ax.get_ylim()
-    x_lims = ax.get_xlim()
-    dx = (x_lims[1] - x_lims[0]) * 0.01
-    dy = (y_lims[1] - y_lims[0]) * 0.02
-    length = (y_lims[1] - y_lims[0]) * 0.08
-    y_0 = y_lims[0] + (y_lims[1] - y_lims[0]) * 0.05
-    n_removed = sum(~kept)
-    if isinstance(annoting_text, bool):
-        if annoting_text:
-            do_text = True
-        else:
-            do_text = False
-    else:
-        if n_removed <= 10:
-            do_text = True
-            ax.set_xlim(x_lims[0], x_lims[1] + (x_lims[1] - x_lims[0]) * 0.25)
-        else:
-            do_text = False
-    removed_names = [name_i for name_i, kept_i in zip(X_names, kept)
-                     if not kept_i]
-    removed_x = feature_importance[~kept]
-    order = np.argsort(feature_importance[~kept])[::-1]
-    for i, idx in enumerate(order):
-        x_i = removed_x[idx]
-        ax.axvline(x_i, 0, 0.05, linewidth=0.3, color='r', zorder=3)
-        if do_text:
-            ax.annotate(removed_names[idx],
-                        xy=(x_i, y_0),
-                        xytext=(x_i + dx, y_0 + length + i * dy),
-                        arrowprops=dict(facecolor='0.6',
-                                        edgecolor='0.6',
-                                        shrink=0.05),
-                        size=10,
-                        family='monospace',
-                        color='0.6')
-
-    ax.set_ylabel('Number of Features')
-    ax.set_xlabel('Feature Importance')
-    if manual_x_lims is not None:
-        ax.set_xlim(manual_x_lims)
-    if save_path == 'show':
-        plt.show()
-    elif save_path is not None:
-        fig.savefig(save_path)
-    return fig, ax
-=======
     axes: list of matplotlib.axis (len=3)
         The created axes.
     """
@@ -203,5 +107,4 @@
         plt.show()
     elif save_path is not None:
         plt.savefig(save_path)
-    return fig, (ax1, ax2, ax3)
->>>>>>> 0b19e674
+    return fig, (ax1, ax2, ax3)