import numpy as np
import pandas as pd

import logging

from sklearn.ensemble import RandomForestClassifier

import disteval
from disteval import evaluation as eval

log = logging.getLogger("disteval.fact_example")

test_filename1 = '/fhgfs/groups/app/fact/data_analysis_output/facttoolsParameterRootFiles/AnalysisV_sourceFix/Crab.hdf5'

test_filename2 = '/fhgfs/groups/app/fact/simulated/FacttoolsParamRootFiles/AnalysisV_sourceFix/proton_12.hdf5'

training_variables = ['ConcCore',
                      'Concentration_onePixel',
                      'Concentration_twoPixel',
                      'Leakage',
                      'Leakage2',
                      'Size',
                      'Slope_long',
                      'Slope_spread',
                      'Slope_spread_weighted',
                      'Slope_trans',
                      'Distance',
                      'Theta',
                      'Timespread',
                      'Timespread_weighted',
                      'Width',
                      'arrTimePosShower_kurtosis',
                      'arrTimePosShower_max',
                      'arrTimePosShower_mean',
                      'arrTimePosShower_min',
                      'arrTimePosShower_skewness',
                      'arrTimePosShower_variance',
                      'arrTimeShower_kurtosis',
                      'arrTimeShower_max',
                      'arrTimeShower_mean',
                      'arrTimeShower_min',
                      'arrTimeShower_skewness',
                      'arrTimeShower_variance',
                      'concCOG',
                      'm3l',
                      'm3t',
                      'maxPosShower_kurtosis',
                      'maxPosShower_max',
                      'maxPosShower_mean',
                      'maxPosShower_min',
                      'maxPosShower_skewness',
                      'maxPosShower_variance',
                      'maxSlopesPosShower_kurtosis',
                      'maxSlopesPosShower_max',
                      'maxSlopesPosShower_mean',
                      'maxSlopesPosShower_min',
                      'maxSlopesPosShower_skewness',
                      'maxSlopesPosShower_variance',
                      'maxSlopesShower_kurtosis',
                      'maxSlopesShower_max',
                      'maxSlopesShower_mean',
                      'maxSlopesShower_min',
                      'maxSlopesShower_skewness',
                      'maxSlopesShower_variance',
                      'numIslands',
                      'numPixelInShower',
                      'phChargeShower_kurtosis',
                      'phChargeShower_max',
                      'phChargeShower_mean',
                      'phChargeShower_min',
                      'phChargeShower_skewness',
                      'phChargeShower_variance',
                      'photonchargeMean',
                      ]

def main():
    logging.captureWarnings(True)
    logging.basicConfig(format=('%(asctime)s|%(name)s|%(levelname)s| ' +  '%(message)s'), level=logging.INFO)
    log.info("Starting FACT example")

    data_df = pd.read_hdf(test_filename1)
    mc_df = pd.read_hdf(test_filename2)


    log.info("Reducing Features")
    data_df = data_df.loc[:, training_variables]
    mc_df = mc_df.loc[:, training_variables]


    clf = RandomForestClassifier(n_jobs=30, n_estimators=200)

    log.info("Data preparation")
    X, y, sample_weight, X_names = disteval.prepare_data(mc_df,
                                                data_df,
                                                test_weight=None,
                                                ref_weight=None,
                                                test_ref_ratio=1.,
                                                )
    del data_df
    del mc_df

    log.info("test classifiaction")
<<<<<<< HEAD
    clf, y_pred, cv_step = disteval.cv_test_ref_classification(clf,
                                                               X,
                                                               y,
                                                               sample_weight,
                                                               cv_steps=10)
=======
    clf, y_pred, cv_step = disteval.cv_test_ref_classification(
        clf, X, y, sample_weight, cv_steps=10, return_all_models=True)

    kept, mean_imp, std_imp = eval.feature_importance_mad(clf, alpha=0.05)
    removed_features_str = ''
    for i in np.argsort(mean_imp)[::-1]:
        if kept[i]:
            removed_features_str += '{}, '.format(X_names[i])

    log.info("Removed Features MAD evaluation:")
    log.ingo("[Order from high to low mean importance]")
    log.info(removed_features_str)
>>>>>>> 7b66a4f1

    kept, mean_imp, std_imp = eval.feature_importance_mad_majority(
        clf, ratio=0.9, alpha=0.10)
    removed_features_str = ''
    for i in np.argsort(mean_imp)[::-1]:
        if kept[i]:
            removed_features_str += '{}, '.format(X_names[i])
    log.info("Removed Features majority MAD evaluation:")
    log.ingo("[Order from high to low mean importance]")
    log.info(removed_features_str)
if __name__ == "__main__":
    main()<|MERGE_RESOLUTION|>--- conflicted
+++ resolved
@@ -100,13 +100,6 @@
     del mc_df
 
     log.info("test classifiaction")
-<<<<<<< HEAD
-    clf, y_pred, cv_step = disteval.cv_test_ref_classification(clf,
-                                                               X,
-                                                               y,
-                                                               sample_weight,
-                                                               cv_steps=10)
-=======
     clf, y_pred, cv_step = disteval.cv_test_ref_classification(
         clf, X, y, sample_weight, cv_steps=10, return_all_models=True)
 
@@ -119,7 +112,6 @@
     log.info("Removed Features MAD evaluation:")
     log.ingo("[Order from high to low mean importance]")
     log.info(removed_features_str)
->>>>>>> 7b66a4f1
 
     kept, mean_imp, std_imp = eval.feature_importance_mad_majority(
         clf, ratio=0.9, alpha=0.10)
