--- conflicted
+++ resolved
@@ -73,13 +73,8 @@
             'pandas',           # in anaconda
             'numpy',            # in anaconda
             'matplotlib>=1.4',  # in anaconda
-<<<<<<< HEAD
 #            'sklearn-pandas',
-            'sklearn',           # in anaconda
-=======
-            'sklearn-pandas',
             'scikit-learn>=0.18.1',           # in anaconda
->>>>>>> cc1b39ce
             'tables',
             'tqdm',
         ],
